use std::cell::RefCell;
use std::num::Wrapping;
use std::rc::Rc;

use model::class_file::access_flags::class_access_flags;

use vm::{sig, symref};
use vm::bytecode::opcode;
use vm::class::Class;
use vm::class_loader::ClassLoader;
use vm::constant_pool::RuntimeConstantPoolEntry;
use vm::sig::Type;
use vm::value::{Array, Scalar, Value};

/// A frame is used to store data and partial results, as well as to perform dynamic linking,
/// return values for methods, and dispatch exceptions.
#[derive(Debug)]
pub struct Frame<'a> {
    /// A reference to the class containing the currently executing method.
    current_class: &'a Class,
    /// The bytecode currently executing in this frame.
    code: &'a [u8],
    /// The current program counter.
    pc: u16,
    /// The local variables of the current method.
    /// Values that occupy two indices (`long` and `double`) are stored in one slot followed by a
    /// `None` value in the subsequent index.
    local_variables: Vec<Option<Value>>,
    /// The operand stack manipulated by the instructions of the current method.
    operand_stack: Vec<Value>,
}

impl<'a> Frame<'a> {
    pub fn new(current_class: &'a Class, code: &'a [u8],
               local_variables: Vec<Option<Value>>) -> Self {
        Frame {
            current_class: current_class,
            code: code,
            pc: 0,
            local_variables: local_variables,
            operand_stack: vec![],
        }
    }

    fn read_next_byte(&mut self) -> u8 {
        let result = self.code[self.pc as usize];
        self.pc += 1;
        result
    }

    fn read_next_short(&mut self) -> u16 {
        ((self.read_next_byte() as u16) << 8) | (self.read_next_byte() as u16)
    }

    fn pop_multi(&mut self, count: usize) -> Vec<Value> {
        let start_index = self.operand_stack.len() - count;
        self.operand_stack.drain(start_index..).collect()
    }

    pub fn run(mut self, class_loader: &mut ClassLoader) -> Option<Value> {
        macro_rules! with {
            ($read_next_action: ident, $k: ident) => ({
                let value = self.$read_next_action() as u16;
                $k!(value);
            })
        }

        macro_rules! do_ipush {
            ($value: ident) => (push!(Value::Int(Wrapping($value as i32))))
        }

        macro_rules! do_ldc {
            ($index: ident) => ({
                let value = self.current_class.get_constant_pool()
                    .resolve_literal($index, class_loader).unwrap();
                push!(value);
            });
        }

        macro_rules! do_load {
            ($index: expr) => ({
                let value = self.local_variables[$index as usize].clone().unwrap();
                push!(value);
            })
        }

        macro_rules! do_store {
            ($index: expr) => ({
                let value = self.operand_stack.pop().unwrap();
                // invalidate the slot after this one if we're storing a category 2 operand
                match value {
                    Value::Int(_) | Value::Float(_) | Value::ScalarReference(_)
                            | Value::ArrayReference(_) | Value::NullReference => (),
                    Value::Long(_) | Value::Double(_) => {
                        self.local_variables[($index + 1) as usize] = None;
                    },
                }
                // actually store the local variable
                self.local_variables[$index as usize] = Some(value);
                // invalidate the slot before this one if it was formerly storing a category 2
                // operand
                let prev_index = $index - 1;
                if prev_index > 0 {
                    match self.local_variables[prev_index as usize] {
                        None | Some(Value::Int(_)) | Some(Value::Float(_))
                                | Some(Value::ScalarReference(_)) | Some(Value::ArrayReference(_))
                                | Some(Value::NullReference) => (),
                        Some(Value::Long(_)) | Some(Value::Double(_)) => {
                            self.local_variables[prev_index as usize] = None;
                        },
                    }
                }
            })
        }

        macro_rules! pop {
            () => (self.operand_stack.pop().unwrap());
            ($value_variant: path) => ({
                match pop!() {
                    $value_variant(v) => v,
                    v => panic!("Expected to pop a value of type {}, but was {:?}",
                                stringify!($value_variant), v),
                }
            });
        }

        macro_rules! pop_not_null {
            () => ({
                match pop!() {
                    Value::NullReference => panic!(
                        "NullPointerException: expected {} but was null",
                        stringify!($value_variant)),
                    v => v,
                }
            });
            ($value_variant: path) => ({
                match pop!() {
                    Value::NullReference => panic!(
                        "NullPointerException: expected {} but was null",
                        stringify!($value_variant)),
                    $value_variant(v) => v,
                    v => panic!("Expected to pop a value of type {}, but was {:?}",
                                stringify!($value_variant), v),
                }
            });
        }

        macro_rules! push {
            ($v: expr) => ({
                let v = $v;     // satisfy the borrow checker
                self.operand_stack.push(v);
            });
            ($($vs: expr),*) => ({
                self.operand_stack.extend_from_slice(&[$($vs),*])
            })
        }

        loop {
            match self.read_next_byte() {
                opcode::NOP => (),
                opcode::ACONST_NULL => push!(Value::NullReference),
                opcode::ICONST_M1 => push!(Value::Int(Wrapping(-1))),
                opcode::ICONST_0 => push!(Value::Int(Wrapping(0))),
                opcode::ICONST_1 => push!(Value::Int(Wrapping(1))),
                opcode::ICONST_2 => push!(Value::Int(Wrapping(2))),
                opcode::ICONST_3 => push!(Value::Int(Wrapping(3))),
                opcode::ICONST_4 => push!(Value::Int(Wrapping(4))),
                opcode::ICONST_5 => push!(Value::Int(Wrapping(5))),
                opcode::LCONST_0 => push!(Value::Long(Wrapping(0))),
                opcode::LCONST_1 => push!(Value::Long(Wrapping(1))),
                opcode::FCONST_0 => push!(Value::Float(0.0)),
                opcode::FCONST_1 => push!(Value::Float(1.0)),
                opcode::FCONST_2 => push!(Value::Float(2.0)),
                opcode::DCONST_0 => push!(Value::Double(0.0)),
                opcode::DCONST_1 => push!(Value::Double(1.0)),
                opcode::BIPUSH => with!(read_next_byte, do_ipush),
                opcode::SIPUSH => with!(read_next_short, do_ipush),
                opcode::LDC => with!(read_next_byte, do_ldc),
                opcode::LDC_W | opcode::LDC2_W => with!(read_next_short, do_ldc),

                // these are a little out of order, since we combine identical cases
                opcode::ILOAD | opcode::LLOAD | opcode::FLOAD | opcode::DLOAD | opcode::ALOAD =>
                    with!(read_next_byte, do_load),
                opcode::ILOAD_0 | opcode::LLOAD_0 | opcode::FLOAD_0 | opcode::DLOAD_0
                        | opcode::ALOAD_0 =>
                    do_load!(0),
                opcode::ILOAD_1 | opcode::LLOAD_1 | opcode::FLOAD_1 | opcode::DLOAD_1
                        | opcode::ALOAD_1 =>
                    do_load!(1),
                opcode::ILOAD_2 | opcode::LLOAD_2 | opcode::FLOAD_2 | opcode::DLOAD_2
                        | opcode::ALOAD_2 =>
                    do_load!(2),
                opcode::ILOAD_3 | opcode::LLOAD_3 | opcode::FLOAD_3 | opcode::DLOAD_3
                        | opcode::ALOAD_3 =>
                    do_load!(3),
                opcode::IALOAD | opcode::LALOAD | opcode::FALOAD | opcode::DALOAD
                        | opcode::AALOAD | opcode::BALOAD | opcode::CALOAD | opcode::SALOAD => {
                    let Wrapping(index) = pop!(Value::Int);
                    let array_rc = pop_not_null!(Value::ArrayReference);
                    push!(array_rc.borrow_mut().get(index));
                },

                // same thing here
                opcode::ISTORE | opcode::LSTORE | opcode::FSTORE | opcode::DSTORE | opcode::ASTORE =>
                    with!(read_next_byte, do_store),
                opcode::ISTORE_0 | opcode::LSTORE_0 | opcode::FSTORE_0 | opcode::DSTORE_0
                        | opcode::ASTORE_0 =>
                    do_store!(0),
                opcode::ISTORE_1 | opcode::LSTORE_1 | opcode::FSTORE_1 | opcode::DSTORE_1
                        | opcode::ASTORE_1 =>
                    do_store!(1),
                opcode::ISTORE_2 | opcode::LSTORE_2 | opcode::FSTORE_2 | opcode::DSTORE_2
                        | opcode::ASTORE_2 =>
                    do_store!(2),
                opcode::ISTORE_3 | opcode::LSTORE_3 | opcode::FSTORE_3 | opcode::DSTORE_3
                        | opcode::ASTORE_3 =>
                    do_store!(3),
                opcode::IASTORE | opcode::LASTORE | opcode::FASTORE | opcode::DASTORE | opcode::AASTORE | opcode::BASTORE | opcode::CASTORE | opcode::SASTORE => {
                    let value = pop!();
                    let Wrapping(index) = pop!(Value::Int);
                    let array_rc = pop_not_null!(Value::ArrayReference);
                    array_rc.borrow_mut().put(index, value);
                },

                opcode::POP => {
                    pop!();
                },

                opcode::POP2 => {
                    match pop!() {
                        Value::Long(_) | Value::Double(_) => (),
                        _ => {
                            pop!();
                        }
                    }
                },
                opcode::DUP => {
                    // TODO make this a macro
                    let value = self.operand_stack.last().unwrap().clone();
                    push!(value);
                },
                opcode::DUP_X1 => {
                    let value1 = pop!();
                    let value2 = pop!();

                    // TODO: make this a macro
                    push!(value1.clone(), value2, value1);
                },
                opcode::DUP_X2 => {
                    let value1 = pop!();
                    let value2 = pop!();
                    match value2 {
                        Value::Long(_) | Value::Double(_) => {
                            push!(value1.clone(), value2, value1);
                        },
                        _ => {
                            let value3 = pop!();
                            push!(value1.clone(), value3, value2, value1);
                        },
                    }
                },
                opcode::DUP2 => {
                    let value1 = pop!();
                    match value1 {
                        Value::Long(_) | Value::Double(_) => {
                            push!(value1.clone(), value1);
                        },
                        _ => {
                            let value2 = pop!();
                            push!(value2.clone(), value1.clone(), value2, value1);
                        },
                    }
                },

                opcode::SWAP => {
                    // both values need to be category 1
                    let v1 = pop!();
                    let v2 = pop!();
                    push!(v1);
                    push!(v2);
                },

                opcode::IADD => push!(Value::Int(pop!(Value::Int) + pop!(Value::Int))),

/*
    pub const IADD: u8 = 0x60;
    pub const LADD: u8 = 0x61;
    pub const FADD: u8 = 0x62;
    pub const DADD: u8 = 0x63;
    pub const ISUB: u8 = 0x64;
    pub const LSUB: u8 = 0x65;
    pub const FSUB: u8 = 0x66;
    pub const DSUB: u8 = 0x67;
    pub const IMUL: u8 = 0x68;
    pub const LMUL: u8 = 0x69;
    pub const FMUL: u8 = 0x6a;
    pub const DMUL: u8 = 0x6b;
    pub const IDIV: u8 = 0x6c;
    pub const LDIV: u8 = 0x6d;
    pub const FDIV: u8 = 0x6e;
    pub const DDIV: u8 = 0x6f;
    pub const IREM: u8 = 0x70;
    pub const LREM: u8 = 0x71;
    pub const FREM: u8 = 0x72;
    pub const DREM: u8 = 0x73;
    pub const INEG: u8 = 0x74;
    pub const LNEG: u8 = 0x75;
    pub const FNEG: u8 = 0x76;
    pub const DNEG: u8 = 0x77;
    pub const ISHL: u8 = 0x78;
    pub const LSHL: u8 = 0x79;
    pub const ISHR: u8 = 0x7a;
    pub const LSHR: u8 = 0x7b;
    pub const IUSHR: u8 = 0x7c;
    pub const LUSHR: u8 = 0x7d;
    pub const IAND: u8 = 0x7e;
    pub const LAND: u8 = 0x7f;
    pub const IOR: u8 = 0x80;
    pub const LOR: u8 = 0x81;
    pub const IXOR: u8 = 0x82;
    pub const LXOR: u8 = 0x83;
    pub const IINC: u8 = 0x84;

*/

                opcode::RETURN => return None,

                opcode::GETSTATIC => {
                    let index = self.read_next_short();
                    if let Some(RuntimeConstantPoolEntry::FieldRef(ref symref)) =
                            self.current_class.get_constant_pool()[index] {
                        let resolved_class = class_loader.resolve_class(&symref.class).unwrap();
                        let value = resolved_class.resolve_and_get_field(symref, class_loader);
                        push!(value)
                    } else {
                        panic!("getstatic refers to non-field in constant pool");
                    }
                },

                opcode::PUTSTATIC => {
                    let index = self.read_next_short();
                    if let Some(RuntimeConstantPoolEntry::FieldRef(ref symref)) =
                            self.current_class.get_constant_pool()[index] {
                        let resolved_class = class_loader.resolve_class(&symref.class).unwrap();
                        let new_value = pop!();
                        resolved_class.resolve_and_put_field(symref, new_value, class_loader);
                    } else {
                        panic!("putstatic refers to non-field in constant pool");
                    }
                },

                opcode::GETFIELD => {
                    let index = self.read_next_short();
                    if let Some(RuntimeConstantPoolEntry::FieldRef(ref symref)) =
                            self.current_class.get_constant_pool()[index] {
                        match pop!() {
                            Value::ScalarReference(object_rc) => {
                                let value = object_rc.borrow().get_field(&symref.sig).clone();
                                push!(value);
                            },
                            Value::ArrayReference(_) => panic!("getfield called on array"),
                            Value::NullReference => panic!("NullPointerException"),
                            _ => panic!("getfield called on a primitive value"),
                        }
                    } else {
                        panic!("getfield refers to non-field in constant pool");
                    }
                },

                opcode::PUTFIELD => {
                    let index = self.read_next_short();
                    let value = pop!();
                    if let Some(RuntimeConstantPoolEntry::FieldRef(ref symref)) =
                            self.current_class.get_constant_pool()[index] {
                        match pop!() {
                            Value::ScalarReference(object_rc) => {
                                object_rc.borrow_mut().put_field(symref.sig.clone(), value);
                            },
                            Value::ArrayReference(_) => panic!("putfield called on array"),
                            Value::NullReference => panic!("NullPointerException"),
                            _ => panic!("putfield called on a primitive value"),
                        }
                    } else {
                        panic!("putfield refers to non-field in constant pool");
                    }
                },

                opcode::INVOKEVIRTUAL => {
                    let index = self.read_next_short();
                    if let Some(RuntimeConstantPoolEntry::MethodRef(ref symref)) =
                            self.current_class.get_constant_pool()[index] {
                        // TODO: this should throw Java exceptions instead of unwrapping
                        let resolved_class = class_loader.resolve_class(&symref.class).unwrap();
                        let resolved_method = resolved_class.resolve_method(symref);
                        // TODO: check for <clinit> and <init>
                        // TODO: check protected accesses
                        let num_args = symref.sig.params.len();
                        let args = self.pop_multi(num_args + 1);
                        let object_class = {
                            let object_value = &args[0];
                            match *object_value {
                                Value::ScalarReference(ref scalar_rc) =>
                                    scalar_rc.borrow().get_class().clone(),
                                Value::ArrayReference(ref array_rc) =>
                                    array_rc.borrow().get_class().clone(),
                                Value::NullReference => panic!("NullPointerException"),
                                _ => panic!("invokevirtual on a primitive type"),
                            }
                        };
                        match object_class.dispatch_method(resolved_method) {
                            None => panic!("AbstractMethodError"),
                            Some((actual_class, actual_method)) => {
                                let result = actual_method.method_code.invoke(
                                        actual_class, class_loader, args);
                                match result {
                                    None => (),
                                    Some(value) => self.operand_stack.push(value),
                                }
                            },
                        }
                    } else {
                        panic!("invokevirtual refers to non-method in constant pool");
                    }
                },

                opcode::INVOKESPECIAL => {
                    let index = self.read_next_short();
                    if let Some(RuntimeConstantPoolEntry::MethodRef(ref symref)) =
                            self.current_class.get_constant_pool()[index] {
                        // TODO: this should throw Java exceptions instead of unwrapping
                        let resolved_class = class_loader.resolve_class(&symref.class).unwrap();
                        let resolved_method = resolved_class.resolve_method(symref);
                        // TODO: check protected accesses
                        // TODO: lots of other checks here too
                        let num_args = symref.sig.params.len();
                        let args = self.pop_multi(num_args + 1);

                        // check the three conditions from the spec
                        let actual_method = {
                            if resolved_class.access_flags & class_access_flags::ACC_SUPER == 0
                                    || !self.current_class.is_descendant(resolved_class.as_ref())
                                    || resolved_method.symref.sig.name == "<init>" {
                                resolved_method
                            } else {
                                self.current_class.superclass.as_ref().and_then(|superclass| {
                                    superclass.find_method(&symref.sig)
                                }).expect("AbstractMethodError")
                            }
                        };
                        let actual_class = class_loader.resolve_class(&actual_method.symref.class).unwrap();
                        let result = actual_method.method_code.invoke(
                                actual_class.as_ref(), class_loader, args);
                        match result {
                            None => (),
                            Some(value) => self.operand_stack.push(value),
                        }
                    } else {
                        panic!("invokespecial refers to non-method in constant pool");
                    }
                },

                opcode::INVOKESTATIC => {
                    let index = self.read_next_short();
                    if let Some(RuntimeConstantPoolEntry::MethodRef(ref symref)) =
                            self.current_class.get_constant_pool()[index] {
                        // TODO: this should throw Java exceptions instead of unwrapping
                        let resolved_class = class_loader.resolve_class(&symref.class).unwrap();
                        let resolved_method = resolved_class.resolve_method(symref);
                        // TODO: check protected accesses
                        // TODO: lots of other checks here too
                        let num_args = symref.sig.params.len();
                        let args = self.pop_multi(num_args);
                        let result = resolved_method.method_code.invoke(
                                resolved_class.as_ref(), class_loader, args);
                        match result {
                            None => (),
                            Some(value) => self.operand_stack.push(value),
                        }
                    } else {
                        panic!("invokestatic refers to non-method in constant pool");
                    }
                },

                opcode::NEW => {
                    let index = self.read_next_short();
                    if let Some(RuntimeConstantPoolEntry::ClassRef(ref symref)) =
                            self.current_class.get_constant_pool()[index] {
                        // TODO check for interfaces, abstract classes
                        let resolved_class = class_loader.resolve_class(symref).unwrap();
                        resolved_class.initialize(class_loader);
                        let object = Scalar::new(resolved_class);
                        let object_rc = Rc::new(RefCell::new(object));
                        push!(Value::ScalarReference(object_rc));
                    } else {
                        panic!("new refers to non-class in constant pool");
                    }
                },

                opcode::NEWARRAY => {
                    let type_tag = self.read_next_byte();
                    let component_ty = match type_tag {
                        4 => Type::Boolean,
                        5 => Type::Char,
                        6 => Type::Float,
                        7 => Type::Double,
                        8 => Type::Byte,
                        9 => Type::Short,
                        10 => Type::Int,
                        11 => Type::Long,
                        _ => panic!("newarray: bad type tag"),
                    };
                    let class_sig = sig::Class::Array(Box::new(component_ty));
                    let class_symref = symref::Class { sig: class_sig };
                    let class = class_loader.resolve_class(&class_symref).unwrap();

                    match pop!() {
                        Value::Int(Wrapping(length)) => {
                            let array = Array::new(class, length);
                            let array_rc = Rc::new(RefCell::new(array));
                            push!(Value::ArrayReference(array_rc));
                        },
                        _ => panic!("newarray called with non-int length"),
                    }
                },

                opcode::ARRAYLENGTH => {
                    let array_rc = pop_not_null!(Value::ArrayReference);
                    let len = array_rc.borrow().len();
                    push!(Value::Int(Wrapping(len)));
                },

                _ => {
<<<<<<< HEAD
                    println!("{}", self.code[(self.pc as usize) - 1]);
                    panic!("undefined or reserved opcode")
=======
                    println!("{}", self.method_code.code[(self.pc as usize) - 1]);
                    panic!("unknown or reserved opcode")
>>>>>>> dc4c00c5
                },
            }
        }
    }
}<|MERGE_RESOLUTION|>--- conflicted
+++ resolved
@@ -530,13 +530,8 @@
                 },
 
                 _ => {
-<<<<<<< HEAD
                     println!("{}", self.code[(self.pc as usize) - 1]);
-                    panic!("undefined or reserved opcode")
-=======
-                    println!("{}", self.method_code.code[(self.pc as usize) - 1]);
                     panic!("unknown or reserved opcode")
->>>>>>> dc4c00c5
                 },
             }
         }
