use std::error;
use std::fmt;
use std::fs::File;
use std::io;
use std::io::Read;
use std::collections::{HashMap, HashSet};
use std::rc::Rc;

use nom;

use model::class_file::ClassFile;
use parser::class_file;
use vm;
<<<<<<< HEAD
use vm::constant_pool::{symref, RuntimeConstantPool, RuntimeConstantPoolEntry};
=======
use vm::constant_pool::{RuntimeConstantPool, RuntimeConstantPoolEntry};
use vm::constant_pool::symref;
>>>>>>> db5f3e96
use vm::handle;

#[derive(Debug)]
pub enum Error {
    /// If no "purported representation" of the class is found. §5.3.1.
    ClassNotFound { name: String, error: io::Error },
    /// The "purported representation" does not follow the class file format. §5.3.5.
    ClassFormat,
    /// The "purported representation" is not of a supported version. §5.3.5.
    UnsupportedVersion { major: u16, minor: u16 },
    /// The "purported representation" does not actually represent the requested class. §5.3.5.
    NoClassDefFound { name: String },
    /// (A subtlety here is that recursive class loading to load superclasses is performed as part
    /// of resolution (§5.3.5, step 3). Therefore, a ClassNotFoundException that results from a
    /// class loader failing to load a superclass must be wrapped in a NoClassDefFoundError.) §5.3
    NoClassDefFoundCause { name: String, not_found: String },
    IncompatibleClassChange(String),
    /// The class is its own superclass or superinterface. §5.3.5.
    ClassCircularity,
}

impl fmt::Display for Error {
    fn fmt(&self, f: &mut fmt::Formatter) -> fmt::Result {
        match *self {
            Error::ClassNotFound { ref name, ref error } => write!(f, "ClassNotFound: {}. {:?}",
                                                                   name, error),
            Error::ClassFormat => write!(f, "ClassFormat"),
            Error::UnsupportedVersion { major, minor } =>
                write!(f, "UnsupportedVersion {}.{}", major, minor),
            Error::NoClassDefFound { ref name } => write!(f, "NoClassDefFound: {}", name),
            Error::NoClassDefFoundCause { ref name, ref not_found } =>
                write!(f, "NoClassDefFound: {}. Caused by ClassNotFound: {}", name, not_found),
            Error::IncompatibleClassChange(ref class) =>
                write!(f, "IncompatibleClassChange with {}", class),
            Error::ClassCircularity => write!(f, "ClassCircularity"),
        }
    }
}

impl error::Error for Error {
    fn description(&self) -> &str {
        match *self {
            Error::ClassNotFound { .. } => "class representation not found due to I/O error",
            Error::ClassFormat => "invalid class format",
            Error::UnsupportedVersion { .. } => "unsupported version",
            Error::NoClassDefFound { .. } => "class representation is not of the requested class",
            Error::NoClassDefFoundCause { .. } => "no class definition because a superclass is not found",
            Error::IncompatibleClassChange(_) => "declared superclass (superinterface) is actually \
                                                  an interface (class)",
            Error::ClassCircularity => "the class is its own superclass or superinterface",
        }
    }

    fn cause(&self) -> Option<&error::Error> {
        match *self {
            Error::ClassNotFound { ref error, .. } => Some(error),
            _ => None,
        }
    }
}

#[derive(Debug)]
pub struct ClassLoader {
    classes: HashMap<handle::Class, Rc<vm::Class>>,
    pending: HashSet<handle::Class>,
}

impl ClassLoader {
    pub fn new() -> ClassLoader {
        ClassLoader {
            classes: HashMap::new(),
            pending: HashSet::new(),
        }
    }

    fn find_class_bytes(&mut self, name: &str) -> Result<Vec<u8>, io::Error> {
        // isn't this so convenient!
        // FIXME: Set up classpath for find_class_bytes
        let file_name = String::from(name) + ".class";
        File::open(file_name).and_then(|mut file| {
            let mut res = vec![];
            file.read_to_end(&mut res).map(|_| res)
        })
    }

    fn get_class_ref(rcp: &RuntimeConstantPool, index: u16)-> Result<&symref::Class, Error> {
        if let Some(RuntimeConstantPoolEntry::ClassRef(ref class_symref)) = rcp[index] {
            Ok(class_symref)
        } else {
            Err(Error::ClassFormat)
        }
    }

    fn resolve_class_symref(&mut self, rcp: &RuntimeConstantPool, index: u16)
            -> Result<Rc<vm::Class>, Error> {
        // TODO check access modifiers
        let class_symref = try!(Self::get_class_ref(rcp, index));
        self.load_class(&class_symref.handle)
    }

    /// Derives the specified class and its interfaces, but not its superclass.
    fn derive_class(&mut self, original_name: &str, handle: &handle::Class, class_bytes: &[u8])
            -> Result<(ClassFile, RuntimeConstantPool), Error> {
        // TODO we discard the parse errors, but it's so hard to fix that...
        let parsed_class = try!(
            match class_file::parse_class_file(&class_bytes) {
                nom::IResult::Done(_, parsed_class) => Ok(parsed_class),
                nom::IResult::Incomplete(_) => Err(Error::ClassFormat),
                nom::IResult::Error(_) => Err(Error::ClassFormat),
            }
        );
        try!(
            if parsed_class.major_version != 51 || parsed_class.minor_version != 0 {
                Err(Error::UnsupportedVersion {
                    major: parsed_class.major_version,
                    minor: parsed_class.minor_version,
                })
            } else {
                Ok(())
            }
        );
        let rcp = RuntimeConstantPool::new(&parsed_class.constant_pool);
        try!({
            let this_entry = &rcp[parsed_class.this_class];
            if let Some(RuntimeConstantPoolEntry::ClassRef(ref this_symref)) = *this_entry {
                if *handle == this_symref.handle {
                    let _ = try!(self.resolve_class_symref(&rcp, parsed_class.super_class));
                    // TODO: Check that the entry is actually an interface
                    for interface in &parsed_class.interfaces {
                        try!(self.resolve_class_symref(&rcp, *interface));
                    }
                    Ok(())
                } else {
                    Err(Error::NoClassDefFound { name: String::from(original_name) })
                }
            } else {
                Err(Error::ClassFormat)
            }
        });
        Ok((parsed_class, rcp))
    }

    /// Derives the super class (if it exists) of the specified class.
    fn derive_super_class(&mut self, name: &str, handle: &handle::Class, rcp: &RuntimeConstantPool,
                          class_file: &ClassFile) -> Result<Option<Rc<vm::Class>>, Error> {
        if class_file.super_class == 0 {
            Ok(None)
        } else {
            self.resolve_class_symref(rcp, class_file.super_class).map(Some)
        }
    }

    /// Attempts to create, load, and prepare the specified class from the specified bytes. The
    /// bootstrap class loader searches the current directory for a class file with the correct
    /// fully-qualified name. If none is found, the bootstrap class loader then attempts to load
    /// the class from the standard library JAR.
    ///
    /// This implementation lazily resolves symbolic references, so no resolution of references
    /// within the loaded class is performed by this function.
    ///
    /// This implementation does not attempt to perform bytecode verification; we assume that any
    /// class files we attempt to load are valid.
    fn load_class_bytes(&mut self, name: &str, handle: &handle::Class, class_bytes: &[u8])
                            -> Result<Rc<vm::Class>, Error> {
        let (class_file, rcp) = try!(self.derive_class(name, handle, class_bytes));
        let super_class = try!(self.derive_super_class(name, handle, &rcp, &class_file));
        Ok(Rc::new(vm::Class::new(symref::Class { handle: handle.clone() }, super_class, rcp,
                                  class_file)))
    }

    /// Attempts to create, load, and prepare the specified class using the bootstrap class loader
    /// implementation. The bootstrap class loader searches the current directory for a class file
    /// with the correct fully-qualified name. If none is found, the bootstrap class loader then
    /// attempts to load the class from the standard library JAR.
    ///
    /// This implementation lazily resolves symbolic references, so no resolution of references
    /// within the loaded class is performed by this function.
    ///
    /// This implementation does not attempt to perform bytecode verification; we assume that any
    /// class files we attempt to load are valid.
    pub fn load_class(&mut self, handle: &handle::Class) -> Result<Rc<vm::Class>, Error> {
        if self.pending.contains(&handle) {
            // we're already resolving this name
            return Err(Error::ClassCircularity)
        } else if let Some(class) = self.classes.get(&handle) {
            // the class is already resolved
            return Ok(class.clone())
        }

        // this can't just be an else block thanks to the borrow checker
        self.pending.insert(handle.clone());
        let res = match *handle {
            handle::Class::Scalar(ref name) => {
                let class_bytes = try!(self.find_class_bytes(name)
                                       .map_err(|e| Error::ClassNotFound {
                                           name: name.clone(),
                                           error: e,
                                       }));
                // TODO: Catch errors in recursive loading and wrap them in a NoClassDefFoundError
                // as specified in §5.3
                self.load_class_bytes(name, handle, class_bytes.as_slice())
            },

            handle::Class::Array(ref component_type) => {
                // load the component type class, even though we don't use it, to ensure that any
                // errors resulting from the load happen at the right time
                try!(
                    match **component_type {
                        handle::Type::Byte | handle::Type::Char | handle::Type::Double
                            | handle::Type::Float | handle::Type::Int | handle::Type::Long
                            | handle::Type::Short | handle::Type::Boolean => Ok(None),
                        handle::Type::Reference(ref component_handle) =>
                            self.load_class(component_handle).map(|class| Some(class))
                    }
                );
                let object_name = String::from("java/lang/Object");
                let object_handle = handle::Class::Scalar(object_name);
                let object_class = try!(self.load_class(&object_handle));
                let class = vm::Class::new_array(object_class, *component_type.clone());
                let rc = Rc::new(class);
                self.classes.insert(handle.clone(), rc.clone());
                Ok(rc)
            },
        };
        self.pending.remove(&handle);
        res
    }

<<<<<<< HEAD
    fn find_class_bytes(&mut self, name: &str) -> Result<Vec<u8>, io::Error> {
        // isn't this so convenient!
        let file_name = String::from(name) + ".class";
        File::open(file_name).and_then(|mut file| {
            let mut res = vec![];
            file.read_to_end(&mut res).map(|_| res)
        })
    }

    pub fn resolve_class(&mut self, symref: &symref::Class) -> Result<Rc<vm::Class>, Error> {
        // TODO check access modifiers
        self.load_class(&symref.handle)
    }

    fn force_resolve_class(&mut self, rcp: &RuntimeConstantPool, index: u16)
            -> Result<Rc<vm::Class>, Error> {
        if let Some(RuntimeConstantPoolEntry::ClassRef(ref class_symref)) = rcp[index] {
            self.resolve_class(class_symref)
        } else {
            Err(Error::ClassFormat)
        }
    }

    fn derive_class(&mut self, handle: &handle::Class, class_bytes: &[u8])
            -> Result<(ClassFile, RuntimeConstantPool), Error> {
        // TODO we discard the parse errors, but it's so hard to fix that...
        let parsed_class = try!(
            match class_file::parse_class_file(&class_bytes) {
                Ok(nom::IResult::Done(_, parsed_class)) => Ok(parsed_class),
                Ok(nom::IResult::Incomplete(_)) => Err(Error::ClassFormat),
                Ok(nom::IResult::Error(_)) => Err(Error::ClassFormat),
                Err(_) => Err(Error::ClassFormat),
            }
        );
        try!(
            if parsed_class.major_version != 51 || parsed_class.minor_version != 0 {
                Err(Error::UnsupportedVersion {
                    major: parsed_class.major_version,
                    minor: parsed_class.minor_version,
                })
            } else {
                Ok(())
            }
        );
        let rcp = RuntimeConstantPool::new(&parsed_class.constant_pool);
        try!({
            let this_entry = &rcp[parsed_class.this_class];
            if let Some(RuntimeConstantPoolEntry::ClassRef(ref this_symref)) = *this_entry {
                if *handle == this_symref.handle {
                    let _ = try!(self.force_resolve_class(&rcp, parsed_class.super_class));
                    for interface in &parsed_class.interfaces {
                        try!(self.force_resolve_class(&rcp, *interface));
                    }
                    Ok(())
                } else {
                    Err(Error::NoClassDefFound)
                }
            } else {
                Err(Error::ClassFormat)
            }
        });
        Ok((parsed_class, rcp))
    }
=======
>>>>>>> db5f3e96
}<|MERGE_RESOLUTION|>--- conflicted
+++ resolved
@@ -11,12 +11,7 @@
 use model::class_file::ClassFile;
 use parser::class_file;
 use vm;
-<<<<<<< HEAD
 use vm::constant_pool::{symref, RuntimeConstantPool, RuntimeConstantPoolEntry};
-=======
-use vm::constant_pool::{RuntimeConstantPool, RuntimeConstantPoolEntry};
-use vm::constant_pool::symref;
->>>>>>> db5f3e96
 use vm::handle;
 
 #[derive(Debug)]
@@ -110,11 +105,9 @@
         }
     }
 
-    fn resolve_class_symref(&mut self, rcp: &RuntimeConstantPool, index: u16)
-            -> Result<Rc<vm::Class>, Error> {
+    pub fn resolve_class(&mut self, symref: &symref::Class) -> Result<Rc<vm::Class>, Error> {
         // TODO check access modifiers
-        let class_symref = try!(Self::get_class_ref(rcp, index));
-        self.load_class(&class_symref.handle)
+        self.load_class(&symref.handle)
     }
 
     /// Derives the specified class and its interfaces, but not its superclass.
@@ -143,10 +136,12 @@
             let this_entry = &rcp[parsed_class.this_class];
             if let Some(RuntimeConstantPoolEntry::ClassRef(ref this_symref)) = *this_entry {
                 if *handle == this_symref.handle {
-                    let _ = try!(self.resolve_class_symref(&rcp, parsed_class.super_class));
+                    let super_symref = try!(Self::get_class_ref(&rcp, parsed_class.super_class));
+                    let _ = try!(self.resolve_class(&super_symref));
                     // TODO: Check that the entry is actually an interface
                     for interface in &parsed_class.interfaces {
-                        try!(self.resolve_class_symref(&rcp, *interface));
+                        let iface_symref = try!(Self::get_class_ref(&rcp, *interface));
+                        try!(self.resolve_class(&iface_symref));
                     }
                     Ok(())
                 } else {
@@ -165,7 +160,8 @@
         if class_file.super_class == 0 {
             Ok(None)
         } else {
-            self.resolve_class_symref(rcp, class_file.super_class).map(Some)
+            let super_symref = try!(Self::get_class_ref(rcp, class_file.super_class));
+            self.resolve_class(&super_symref).map(Some)
         }
     }
 
@@ -244,71 +240,4 @@
         self.pending.remove(&handle);
         res
     }
-
-<<<<<<< HEAD
-    fn find_class_bytes(&mut self, name: &str) -> Result<Vec<u8>, io::Error> {
-        // isn't this so convenient!
-        let file_name = String::from(name) + ".class";
-        File::open(file_name).and_then(|mut file| {
-            let mut res = vec![];
-            file.read_to_end(&mut res).map(|_| res)
-        })
-    }
-
-    pub fn resolve_class(&mut self, symref: &symref::Class) -> Result<Rc<vm::Class>, Error> {
-        // TODO check access modifiers
-        self.load_class(&symref.handle)
-    }
-
-    fn force_resolve_class(&mut self, rcp: &RuntimeConstantPool, index: u16)
-            -> Result<Rc<vm::Class>, Error> {
-        if let Some(RuntimeConstantPoolEntry::ClassRef(ref class_symref)) = rcp[index] {
-            self.resolve_class(class_symref)
-        } else {
-            Err(Error::ClassFormat)
-        }
-    }
-
-    fn derive_class(&mut self, handle: &handle::Class, class_bytes: &[u8])
-            -> Result<(ClassFile, RuntimeConstantPool), Error> {
-        // TODO we discard the parse errors, but it's so hard to fix that...
-        let parsed_class = try!(
-            match class_file::parse_class_file(&class_bytes) {
-                Ok(nom::IResult::Done(_, parsed_class)) => Ok(parsed_class),
-                Ok(nom::IResult::Incomplete(_)) => Err(Error::ClassFormat),
-                Ok(nom::IResult::Error(_)) => Err(Error::ClassFormat),
-                Err(_) => Err(Error::ClassFormat),
-            }
-        );
-        try!(
-            if parsed_class.major_version != 51 || parsed_class.minor_version != 0 {
-                Err(Error::UnsupportedVersion {
-                    major: parsed_class.major_version,
-                    minor: parsed_class.minor_version,
-                })
-            } else {
-                Ok(())
-            }
-        );
-        let rcp = RuntimeConstantPool::new(&parsed_class.constant_pool);
-        try!({
-            let this_entry = &rcp[parsed_class.this_class];
-            if let Some(RuntimeConstantPoolEntry::ClassRef(ref this_symref)) = *this_entry {
-                if *handle == this_symref.handle {
-                    let _ = try!(self.force_resolve_class(&rcp, parsed_class.super_class));
-                    for interface in &parsed_class.interfaces {
-                        try!(self.force_resolve_class(&rcp, *interface));
-                    }
-                    Ok(())
-                } else {
-                    Err(Error::NoClassDefFound)
-                }
-            } else {
-                Err(Error::ClassFormat)
-            }
-        });
-        Ok((parsed_class, rcp))
-    }
-=======
->>>>>>> db5f3e96
 }