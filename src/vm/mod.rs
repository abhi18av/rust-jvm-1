<<<<<<< HEAD
//! The Java virtual
=======
//! Structures for linked classes.
>>>>>>> 3e74268d

pub mod bytecode;
pub mod constant_pool;
pub mod stack;
pub mod heap;
mod class_loader;

use std::cell::RefCell;
use std::collections::{HashMap, HashSet};
use std::rc::Rc;

use util::one_indexed_vec::OneIndexedVec;

pub use vm::constant_pool::{handle, symref, RuntimeConstantPool};
pub use vm::heap::Object;
pub use vm::class_loader::ClassLoader;
use model::class_file::{ClassFile, MethodInfo};
use model::class_file::access_flags;
use model::class_file::attribute::{AttributeInfo, ExceptionTableEntry};
use vm::constant_pool::handle::Type;
use vm::stack::Frame;

/// A value in the Java virtual machine.
#[derive(Debug, Clone)]
pub enum Value {
    /// A 32-bit signed integral type, representing the Java types `byte`, `char`, `short`, `int`,
    /// and `boolean`.
    Int(i32),
    /// A 32-bit floating-point type, representing the Java type `float`.
    Float(f32),
    /// A 64-bit signed integral type, representing the Java type `long`.
    Long(i64),
    /// A 64-bit floating-point type, representing the Java type `double`.
    Double(f64),
    /// A reference to a Java object in the heap.
    Reference(Rc<RefCell<Object>>),
    /// A reference to a Java object which is `null`.
    NullReference,
}

/// A JVM representation of a class that has been loaded.
#[derive(Debug)]
pub struct Class {
    /// A symbolic reference to the class, comprised of its name (if a scalar type) or element type
    /// (if an array class).
    symref: symref::Class,
    /// The superclass extended by the class. If the class is `java/lang/Object`, this is `None`.
    superclass: Option<Rc<Class>>,
    /// The runtime constant pool of the current class, created from the constant pool defined in
    /// the `.class` file that has been loaded.
    constant_pool: RuntimeConstantPool,
    /// The `static` fields of the class, mapped to their values.
    class_fields: HashMap<handle::Field, Value>,
    /// The names of the non-`static` fields of an instance of this class.
    instance_fields: HashSet<handle::Field>,
    /// The methods of the class, mapped to their method handles.
    methods: HashMap<handle::Method, Method>,
}

impl Class {
    pub fn new(symref: symref::Class, superclass: Option<Rc<Class>>,
               constant_pool: RuntimeConstantPool, class_file: ClassFile) -> Self {
        let mut class_fields = HashMap::new();
        let mut instance_fields = HashSet::new();
        for field_info in class_file.fields {
            let name = constant_pool.lookup_raw_string(field_info.name_index);
            let ty = Type::new(&constant_pool.lookup_raw_string(field_info.descriptor_index));
            let handle = handle::Field { name: name, ty: ty };
            if field_info.access_flags & access_flags::field_access_flags::ACC_STATIC != 0 {
                let default_value = handle.ty.default_value();
                class_fields.insert(handle, default_value);
            } else {
                instance_fields.insert(handle);
            }
        }

        let mut methods = HashMap::new();
        for method_info in class_file.methods {
            let name = constant_pool.lookup_raw_string(method_info.name_index);
            let descriptor = constant_pool.lookup_raw_string(method_info.descriptor_index);
            let handle = handle::Method::new(&name, &descriptor);
            let method_symref = symref::Method { class: symref.clone(), handle: handle.clone() };
            methods.insert(handle, Method::new(method_symref, method_info));
        }

        Class {
            symref: symref,
            superclass: superclass,
            constant_pool: constant_pool,
            class_fields: class_fields,
            instance_fields: instance_fields,
            methods: methods,
        }
    }

    /// Create a new array class for a given element type.
    pub fn new_array(object_class: Rc<Class>, component_type: handle::Type) -> Self {
        let length_field = handle::Field {
            name: String::from("length"),
            ty: handle::Type::Int,
        };
        let empty_constant_pool = OneIndexedVec::from(vec![]);
        let mut instance_fields = HashSet::new();
        instance_fields.insert(length_field);
        Class {
            symref: symref::Class { handle: handle::Class::Array(Box::new(component_type)) },
            superclass: Some(object_class.clone()),
            constant_pool: RuntimeConstantPool::new(&empty_constant_pool),
            class_fields: HashMap::new(),
            instance_fields: instance_fields,
            methods: HashMap::new(),
        }
    }

    /// Create a new thread stack frame suitable for executing a given method.
    pub fn create_frame<'a>(&'a self, method_handle: &handle::Method,
                            local_variables: Vec<Option<Value>>) -> Option<Frame<'a>> {
        self.methods.get(method_handle).map(move |ref method| {
            Frame::new(method, &self.constant_pool, local_variables)
        })
    }
}

#[derive(Debug)]
pub struct Method {
    /// The method's signature, comprised of its name and argument and return types.
    pub symref: symref::Method,
    /// The method's bytecode instructions.
    pub code: Vec<u8>,
    /// The method's exception table, used for catching `Throwable`s. Order is significant.
    pub exception_table: Vec<ExceptionTableEntry>,
}

impl Method {
    pub fn new(symref: symref::Method, method_info: MethodInfo) -> Self {
        for attribute_info in method_info.attributes {
            match attribute_info {
                AttributeInfo::Code { code, exception_table, .. } => {
                    return Method {
                        symref: symref,
                        code: code,
                        exception_table: exception_table,
                    }
                },
                _ => (),
            }
        }
        panic!("no Code attribute in MethodInfo")
    }
}<|MERGE_RESOLUTION|>--- conflicted
+++ resolved
@@ -1,8 +1,4 @@
-<<<<<<< HEAD
-//! The Java virtual
-=======
 //! Structures for linked classes.
->>>>>>> 3e74268d
 
 pub mod bytecode;
 pub mod constant_pool;
